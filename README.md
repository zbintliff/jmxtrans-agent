--- conflicted
+++ resolved
@@ -133,10 +133,6 @@
   * `<fileName>`  is the file you want to write to. 
   * `<maxFileSize>` is the maximium size in mb before file rolls over.  It is optional.  Default value is 10mb and maximum file size is 10mb.
   * `<maxBackupIndex>` is the number of files you want to keep.  It is an optional value that defaults to 5.  When a file becomes larger the `<maxFileSize>` it then becomes `<fileName>.1` this continues up until `<maxbackupIndex>` (default `<fileName>.4`). Much like log4j rolling file appendender
-<<<<<<< HEAD
-
-=======
->>>>>>> 944b3131
 
 Output writers configuration support  an expression language based on property placeholders with the `{prop-name[:default-value]}` syntax (e.g. "`${graphite.host:2003}`").
 
